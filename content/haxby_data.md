--- conflicted
+++ resolved
@@ -59,8 +59,6 @@
 # background
 plotting.plot_roi(mask_filename, bg_img=haxby_dataset.anat[0],
                   cmap='Paired')
-<<<<<<< HEAD
-=======
 ```
 
 We use one of the nilearn maskers to extract the fMRI time series associated just with this mask:
@@ -121,25 +119,10 @@
          ax.axis("off")
 
 show()
->>>>>>> e6888949
-```
-
-We use one of the nilearn maskers to extract the fMRI time series associated just with this mask:
-```{code-cell} python3
-from nilearn.input_data import NiftiMasker
-masker = NiftiMasker(mask_img=mask_filename, standardize=True, detrend=True)
-# Selecting data
-X = masker.fit_transform(func_file)
-print(X.shape)
-```
-We can see that the dataset has 1452 time samples (number of rows) and 675 voxels in the mask (number of columns).
-
-```{admonition} Nilearn maskers
-:class: tip
-Nilearn maskers are very versatile and offer many approaches to extract a time series array from 4D data, as well as reshape back an array into a series of brain volumes. You can learn more about nilearn maskers in this [documentation](https://nilearn.github.io/stable/manipulating_images/masker_objects.html).
 ```
 ## References
 
 ```{bibliography}
 :filter: docname in docnames
+```
 ```